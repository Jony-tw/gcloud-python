language: python

before_install:
  - git clone https://github.com/GoogleCloudPlatform/gcloud-python-wheels
        gcloud-python-wheels
  - export WHEELHOUSE="$(pwd)/gcloud-python-wheels/wheelhouse/"

install:
  - scripts/custom_pip_install.sh tox

script:
  - tox -e py26
  - tox -e py27
  - tox -e lint
  - tox -e regression
<<<<<<< HEAD
after_success:
  - tox -e cover
  - coveralls
  - scripts/update_docs.sh
=======
  - scripts/merge.sh

after_success:
  - tox -e coveralls
>>>>>>> ce7f890e
<|MERGE_RESOLUTION|>--- conflicted
+++ resolved
@@ -13,14 +13,7 @@
   - tox -e py27
   - tox -e lint
   - tox -e regression
-<<<<<<< HEAD
-after_success:
-  - tox -e cover
-  - coveralls
-  - scripts/update_docs.sh
-=======
   - scripts/merge.sh
 
 after_success:
-  - tox -e coveralls
->>>>>>> ce7f890e
+  - tox -e coveralls