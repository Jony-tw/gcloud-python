--- conflicted
+++ resolved
@@ -228,7 +228,6 @@
                           'query_pb': limited.to_protobuf(),
                           })
 
-<<<<<<< HEAD
     def test_cursor_not_fetched(self):
         _DATASET = 'DATASET'
         _KIND = 'KIND'
@@ -303,7 +302,6 @@
         self.assertEqual(q_pb.start_cursor, _START)
         self.assertEqual(q_pb.end_cursor, _END)
 
-=======
     def test_order_empty(self):
         _KIND = 'KIND'
         before = self._makeOne(_KIND)
@@ -347,7 +345,6 @@
         prop_pb = order_pb[1]
         self.assertEqual(prop_pb.property.name, 'bar')
         self.assertEqual(prop_pb.direction, prop_pb.DESCENDING)
->>>>>>> f8989534
 
 
 class _Dataset(object):
