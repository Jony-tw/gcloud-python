"""Connections to gcloud datastore API servers."""

from gcloud import connection
from gcloud.datastore import datastore_v1_pb2 as datastore_pb
from gcloud.datastore import helpers
from gcloud.datastore.dataset import Dataset


class Connection(connection.Connection):
    """A connection to the Google Cloud Datastore via the Protobuf API.

    This class should understand only the basic types (and protobufs)
    in method arguments, however should be capable of returning advanced types.

    :type credentials: :class:`oauth2client.client.OAuth2Credentials`
    :param credentials: The OAuth2 Credentials to use for this connection.
    """

    API_VERSION = 'v1beta2'
    """The version of the API, used in building the API call's URL."""

    API_URL_TEMPLATE = ('{api_base}/datastore/{api_version}'
                        '/datasets/{dataset_id}/{method}')
    """A template for the URL of a particular API call."""

    def __init__(self, credentials=None):
        super(Connection, self).__init__(credentials=credentials)
        self._current_transaction = None

    def _request(self, dataset_id, method, data):
        """Make a request over the Http transport to the Cloud Datastore API.

        :type dataset_id: string
        :param dataset_id: The ID of the dataset of which to make the request.

        :type method: string
        :param method: The API call method name (ie, ``runQuery``,
                       ``lookup``, etc)

        :type data: string
        :param data: The data to send with the API call.
                     Typically this is a serialized Protobuf string.

        :rtype: string
        :returns: The string response content from the API call.

        :raises: Exception if the response code is not 200 OK.
        """
        headers = {
            'Content-Type': 'application/x-protobuf',
            'Content-Length': str(len(data)),
            'User-Agent': self.USER_AGENT,
        }
        headers, content = self.http.request(
            uri=self.build_api_url(dataset_id=dataset_id, method=method),
            method='POST', headers=headers, body=data)

        if headers['status'] != '200':
            raise Exception('Request failed. Error was: %s' % content)

        return content

    def _rpc(self, dataset_id, method, request_pb, response_pb_cls):
        """ Make a protobuf RPC request.

        :type dataset_id: string
        :param dataset_id: The ID of the dataset to connect to. This is
                           usually your project name in the cloud console.

        :type method: string
        :param method: The name of the method to invoke.

        :type request_pb: :class:`google.protobuf.message.Message` instance
        :param method: the protobuf instance representing the request.

        :type response_pb_cls: a :class:`google.protobuf.message.Message'
                               subclass.
        :param method: The class used to unmarshall the response protobuf.
        """
        response = self._request(dataset_id=dataset_id, method=method,
                                 data=request_pb.SerializeToString())
        return response_pb_cls.FromString(response)

    @classmethod
    def build_api_url(cls, dataset_id, method, base_url=None,
                      api_version=None):
        """Construct the URL for a particular API call.

        This method is used internally
        to come up with the URL
        to use when making RPCs
        to the Cloud Datastore API.

        :type dataset_id: string
        :param dataset_id: The ID of the dataset to connect to. This is
                           usually your project name in the cloud console.

        :type method: string
        :param method: The API method to call (ie, runQuery, lookup, ...).

        :type base_url: string
        :param base_url: The base URL where the API lives.
                         You shouldn't have to provide this.

        :type api_version: string
        :param api_version: The version of the API to connect to.
                            You shouldn't have to provide this.
        """
        return cls.API_URL_TEMPLATE.format(
            api_base=(base_url or cls.API_BASE_URL),
            api_version=(api_version or cls.API_VERSION),
            dataset_id=dataset_id, method=method)

    def transaction(self, transaction=connection.Connection._EMPTY):
        """Getter/setter for the connection's transaction object.

        :type transaction: :class:`gcloud.datastore.transaction.Transaction`,
                           (setting), or omitted (getting).
        :param transaction: The new transaction (if passed).

        :rtype: :class:`gcloud.datastore.transaction.Transaction`, (getting)
                or :class:`gcloud.datastore.connection.Connection` (setting)
        :returns: the current transaction (getting) or self (setting).
        """
        if transaction is self._EMPTY:
            return self._current_transaction
        else:
            self._current_transaction = transaction
            return self

    def mutation(self):
        """Getter for mutation usable with current connection.

        :rtype: :class:`gcloud.datastore.datastore_v1_pb2.Mutation`.
        :returns: the mutation instance associated with the current transaction
                  (if one exists) or or a new mutation instance.
        """
        if self.transaction():
            return self.transaction().mutation()
        else:
            return datastore_pb.Mutation()

    def dataset(self, *args, **kwargs):
        """Factory method for Dataset objects.

        :param args: All args and kwargs will be passed along to the
                     :class:`gcloud.datastore.dataset.Dataset` initializer.

        :rtype: :class:`gcloud.datastore.dataset.Dataset`
        :returns: A dataset object that will use this connection as
                  its transport.
        """
        kwargs['connection'] = self
        return Dataset(*args, **kwargs)

    def lookup(self, dataset_id, key_pbs):
        """Lookup keys from a dataset in the Cloud Datastore.

        Maps the ``DatastoreService.Lookup`` protobuf RPC.

        This method deals only with protobufs
        (:class:`gcloud.datastore.datastore_v1_pb2.Key`
        and
        :class:`gcloud.datastore.datastore_v1_pb2.Entity`)
        and is used under the hood for methods like
        :func:`gcloud.datastore.dataset.Dataset.get_entity`:

        >>> from gcloud import datastore
        >>> from gcloud.datastore.key import Key
        >>> connection = datastore.get_connection(email, key_path)
        >>> dataset = connection.dataset('dataset-id')
        >>> key = Key(dataset=dataset).kind('MyKind').id(1234)

        Using the :class:`gcloud.datastore.dataset.Dataset` helper:

        >>> dataset.get_entity(key)
        <Entity object>

        Using the ``connection`` class directly:

        >>> connection.lookup('dataset-id', key.to_protobuf())
        <Entity protobuf>

        :type dataset_id: string
        :param dataset_id: The dataset to look up the keys.

        :type key_pbs: list of :class:`gcloud.datastore.datastore_v1_pb2.Key`
                       (or a single Key)
        :param key_pbs: The key (or keys) to retrieve from the datastore.

        :rtype: list of :class:`gcloud.datastore.datastore_v1_pb2.Entity`
                (or a single Entity)
        :returns: The entities corresponding to the keys provided.
                  If a single key was provided and no results matched,
                  this will return None.
                  If multiple keys were provided and no results matched,
                  this will return an empty list.
        """
        lookup_request = datastore_pb.LookupRequest()

        single_key = isinstance(key_pbs, datastore_pb.Key)

        if single_key:
            key_pbs = [key_pbs]

        for key_pb in key_pbs:
            lookup_request.key.add().CopyFrom(key_pb)

        lookup_response = self._rpc(dataset_id, 'lookup', lookup_request,
                                    datastore_pb.LookupResponse)

        results = [result.entity for result in lookup_response.found]

        if single_key:
            if results:
                return results[0]
            else:
                return None

        return results

    def run_query(self, dataset_id, query_pb, namespace=None):
        """Run a query on the Cloud Datastore.

        Maps the ``DatastoreService.RunQuery`` protobuf RPC.

        Given a Query protobuf,
        sends a ``runQuery`` request to the Cloud Datastore API
        and returns a list of entity protobufs matching the query.

        You typically wouldn't use this method directly,
        in favor of the :func:`gcloud.datastore.query.Query.fetch` method.

        Under the hood, the :class:`gcloud.datastore.query.Query` class
        uses this method to fetch data:

        >>> from gcloud import datastore
        >>> connection = datastore.get_connection(email, key_path)
        >>> dataset = connection.dataset('dataset-id')
        >>> query = dataset.query().kind('MyKind').filter('property =', 'val')

        Using the `fetch`` method...

        >>> query.fetch()
        [<list of Entity unmarshalled from protobuf>]
        >>> query.cursor()
        <string containing cursor where fetch stopped>

        Under the hood this is doing...

        >>> connection.run_query('dataset-id', query.to_protobuf())
        [<list of Entity Protobufs>], cursor, more_results, skipped_results

        :type dataset_id: string
        :param dataset_id: The ID of the dataset over which to run the query.

        :type query_pb: :class:`gcloud.datastore.datastore_v1_pb2.Query`
        :param query_pb: The Protobuf representing the query to run.

        :type namespace: string
        :param namespace: The namespace over which to run the query.
        """
        request = datastore_pb.RunQueryRequest()

        if namespace:
            request.partition_id.namespace = namespace

        request.query.CopyFrom(query_pb)
        response = self._rpc(dataset_id, 'runQuery', request,
                             datastore_pb.RunQueryResponse)
        return (
            [e.entity for e in response.batch.entity_result],
            response.batch.end_cursor,
            response.batch.more_results,
            response.batch.skipped_results,
        )

    def begin_transaction(self, dataset_id, serializable=False):
        """Begin a transaction.

        Maps the ``DatastoreService.BeginTransaction`` protobuf RPC.

        :type dataset_id: string
        :param dataset_id: The dataset over which to execute the transaction.
        """

        if self.transaction():
            raise ValueError('Cannot start a transaction with another already '
                             'in progress.')

        request = datastore_pb.BeginTransactionRequest()

        if serializable:
            request.isolation_level = (
                datastore_pb.BeginTransactionRequest.SERIALIZABLE)
        else:
            request.isolation_level = (
                datastore_pb.BeginTransactionRequest.SNAPSHOT)

        response = self._rpc(dataset_id, 'beginTransaction', request,
                             datastore_pb.BeginTransactionResponse)

        return response.transaction

    def commit(self, dataset_id, mutation_pb):
        """Commit dataset mutations in context of current transation (if any).

        Maps the ``DatastoreService.Commit`` protobuf RPC.

        :type dataset_id: string
        :param dataset_id: The dataset in which to perform the changes.

        :type mutation_pb: :class:`gcloud.datastore.datastore_v1_pb2.Mutation`.
        :param mutation_pb: The protobuf for the mutations being saved.

        :rtype: :class:`gcloud.datastore.datastore_v1_pb2.MutationResult`.
        :returns': the result protobuf for the mutation.
        """
        request = datastore_pb.CommitRequest()

        if self.transaction():
            request.mode = datastore_pb.CommitRequest.TRANSACTIONAL
            request.transaction = self.transaction().id()
        else:
            request.mode = datastore_pb.CommitRequest.NON_TRANSACTIONAL

        request.mutation.CopyFrom(mutation_pb)
        response = self._rpc(dataset_id, 'commit', request,
                             datastore_pb.CommitResponse)
        return response.mutation_result

<<<<<<< HEAD
    def save_entity(self, dataset_id, key_pb, properties, exclude_from_indexes=None):
=======
    def rollback(self, dataset_id):
        """Rollback the connection's existing transaction.

        Maps the ``DatastoreService.Rollback`` protobuf RPC.

        Raises a ``ValueError``
        if the connection isn't currently in a transaction.

        :type dataset_id: string
        :param dataset_id: The dataset to which the transaction belongs.
        """
        if not self.transaction() or not self.transaction().id():
            raise ValueError('No transaction to rollback.')

        request = datastore_pb.RollbackRequest()
        request.transaction = self.transaction().id()
        # Nothing to do with this response, so just execute the method.
        self._rpc(dataset_id, 'rollback', request,
                  datastore_pb.RollbackResponse)

    def allocate_ids(self, dataset_id, key_pbs):
        """Obtain backend-generated IDs for a set of keys.

        Maps the ``DatastoreService.AllocateIds`` protobuf RPC.

        :type dataset_id: string
        :param dataset_id: The dataset to which the transaction belongs.

        :type key_pbs: list of :class:`gcloud.datastore.datastore_v1_pb2.Key`
        :param key_pbs: The keys for which the backend should allocate IDs.

        :rtype: list of :class:`gcloud.datastore.datastore_v1_pb2.Key`
        :returns: An equal number of keys,  with IDs filled in by the backend.
        """
        request = datastore_pb.AllocateIdsRequest()
        for key_pb in key_pbs:
            request.key.add().CopyFrom(key_pb)
        # Nothing to do with this response, so just execute the method.
        response = self._rpc(dataset_id, 'allocateIds', request,
                             datastore_pb.AllocateIdsResponse)
        return list(response.key)

    def save_entity(self, dataset_id, key_pb, properties):
>>>>>>> e1fd94fe
        """Save an entity to the Cloud Datastore with the provided properties.

        .. note::
           Any existing properties for the entity identified by 'key_pb'
           will be replaced by those passed in 'properties';  properties
           not passed in 'properties' no longer be set for the entity.

        :type dataset_id: string
        :param dataset_id: The dataset in which to save the entity.

        :type key_pb: :class:`gcloud.datastore.datastore_v1_pb2.Key`
        :param key_pb: The complete or partial key for the entity.

        :type properties: dict
        :param properties: The properties to store on the entity.
        """
        mutation = self.mutation()

        # If the Key is complete, we should upsert
        # instead of using insert_auto_id.
        path = key_pb.path_element[-1]
        auto_id = not (path.HasField('id') or path.HasField('name'))

        if auto_id:
            insert = mutation.insert_auto_id.add()
        else:
            insert = mutation.upsert.add()

        insert.key.CopyFrom(key_pb)

        for name, value in properties.iteritems():
            prop = insert.property.add()
            # Set the name of the property.
            prop.name = name

            # Set the appropriate value.
            helpers._set_protobuf_value(prop.value, value)

            # Set property index
            if not exclude_from_indexes is None and name in exclude_from_indexes:
                prop.value.indexed = False

        # If this is in a transaction, we should just return True. The
        # transaction will handle assigning any keys as necessary.
        if self.transaction():
            return True

        result = self.commit(dataset_id, mutation)
        # If this was an auto-assigned ID, return the new Key.
        if auto_id:
            return result.insert_auto_id_key[0]

        return True

    def delete_entities(self, dataset_id, key_pbs):
        """Delete keys from a dataset in the Cloud Datastore.

        This method deals only with
        :class:`gcloud.datastore.datastore_v1_pb2.Key` protobufs
        and not with any of the other abstractions.
        For example, it's used under the hood in the
        :func:`gcloud.datastore.entity.Entity.delete` method.

        :type dataset_id: string
        :param dataset_id: The dataset from which to delete the keys.

        :type key_pbs: list of :class:`gcloud.datastore.datastore_v1_pb2.Key`
        :param key_pbs: The keys to delete from the datastore.

        :rtype: boolean (if in a transaction) or else
                :class:`gcloud.datastore.datastore_v1_pb2.MutationResult`.
        :returns: True
        """
        mutation = self.mutation()

        for key_pb in key_pbs:
            delete = mutation.delete.add()
            delete.CopyFrom(key_pb)

        if not self.transaction():
            self.commit(dataset_id, mutation)

        return True<|MERGE_RESOLUTION|>--- conflicted
+++ resolved
@@ -329,9 +329,6 @@
                              datastore_pb.CommitResponse)
         return response.mutation_result
 
-<<<<<<< HEAD
-    def save_entity(self, dataset_id, key_pb, properties, exclude_from_indexes=None):
-=======
     def rollback(self, dataset_id):
         """Rollback the connection's existing transaction.
 
@@ -374,8 +371,8 @@
                              datastore_pb.AllocateIdsResponse)
         return list(response.key)
 
-    def save_entity(self, dataset_id, key_pb, properties):
->>>>>>> e1fd94fe
+
+    def save_entity(self, dataset_id, key_pb, properties, exclude_from_indexes=None):
         """Save an entity to the Cloud Datastore with the provided properties.
 
         .. note::
